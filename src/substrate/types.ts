import { EventData } from '@polkadot/types/generic/Event'
import BN from 'bn.js';

export type SubstrateEvent = {
  eventName: string,
  data: EventData,
<<<<<<< HEAD
  blockHeight: BN
}

export type OffchainState = {
  lastBlock?: number
}

export const defaultOffchainState = (): OffchainState => ({
  lastBlock: undefined
})
=======
  blockHeight: BN,
  processPostgres: boolean
  processElastic: boolean
}

export type HandlerResult = {
  PostgresError?: Error
  ElasticError?: Error
}

export const HandlerResultOK = {}

export const HandlerResultErrorInPostgres = (err: Error) =>
  ({ PostgresError: err })

export const HandlerResultErrorInElastic = (err: Error) =>
  ({ ElasticError: err })

export type EventHandlerFn = (event: SubstrateEvent) => Promise<HandlerResult>
>>>>>>> cf11b157
<|MERGE_RESOLUTION|>--- conflicted
+++ resolved
@@ -4,18 +4,6 @@
 export type SubstrateEvent = {
   eventName: string,
   data: EventData,
-<<<<<<< HEAD
-  blockHeight: BN
-}
-
-export type OffchainState = {
-  lastBlock?: number
-}
-
-export const defaultOffchainState = (): OffchainState => ({
-  lastBlock: undefined
-})
-=======
   blockHeight: BN,
   processPostgres: boolean
   processElastic: boolean
@@ -34,5 +22,4 @@
 export const HandlerResultErrorInElastic = (err: Error) =>
   ({ ElasticError: err })
 
-export type EventHandlerFn = (event: SubstrateEvent) => Promise<HandlerResult>
->>>>>>> cf11b157
+export type EventHandlerFn = (event: SubstrateEvent) => Promise<HandlerResult>