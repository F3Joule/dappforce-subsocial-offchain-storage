import { substrateLog as log } from '../connections/loggers';
import { shouldHandleEvent, eventsFilterMethods } from './utils';
import { readOffchainState, writeOffchainState } from './offchain-state';
import { handleEventForElastic } from './handle-elastic';
import { handleEventForPostgres } from './handle-postgres';
<<<<<<< HEAD
import { SubsocialSubstrateApi } from '@subsocial/api/substrate';
import { resolveSubsocialApi } from '../connections/subsocial';

require('dotenv').config()

async function main (substrate: SubsocialSubstrateApi) {
=======
import BN from 'bn.js';

require('dotenv').config()

let lastBlockNumber: BN | undefined = undefined
let blockTime = 6

export let substrate: SubsocialSubstrateApi

export const getValidDate = async (eventBlock: BN) => {
  const api = await substrate.api
  const currentTimestamp = await api.query.timestamp.now()
  
  const result = currentTimestamp.sub(lastBlockNumber.sub(eventBlock).muln(blockTime))

  return new Date(result.toNumber())
}

//const noLastBlockNumber = () => !lastBlockNumber

async function main () {
>>>>>>> b5847ca3

  log.info(`Subscribe to Substrate events: ${Array.from(eventsFilterMethods)}`)

  const api = await substrate.api

  blockTime = api.consts.timestamp?.minimumPeriod.muln(2).toNumber()

  const waitNextBlock = async () =>
    new Promise(resolve => setTimeout(resolve, blockTime))

  const state = await readOffchainState()

  // Clean up the state from the last errors:
  delete state.postgres.lastError
  delete state.elastic.lastError

  const lastPostgresBlock = () => state.postgres.lastBlock
  const lastElasticBlock = () => state.elastic.lastBlock

  const lastPostgresError = () => state.postgres.lastError
  const lastElasticError = () => state.elastic.lastError

  // Set default vals:
  let processPostgres = true
  let processElastic = true
  let lastBlock = 0
  let blockToProcess = 0

  const getBestFinalizedBlock = async () =>
    await api.derive.chain.bestNumberFinalized()

  let bestFinalizedBlock = await getBestFinalizedBlock()

  api.rpc.chain.subscribeNewHeads(async (header) => {
    lastBlockNumber = header.number.toBn()
  })

  if (!lastBlockNumber) {
    await waitNextBlock()
  } 

  while (true) {

    if (lastPostgresError() && lastElasticError()) {
      log.warn('Both Postgres and Elastic event handlers returned errors. Cannot continue event processing')
      break
    }

    // Reset processing flags:
    processPostgres = !lastPostgresError()
    processElastic = !lastElasticError()

    // Doesn't matter if both Postgres and Elastic have the same last block number:
    lastBlock = lastPostgresBlock()

    if (processPostgres && (!processElastic || lastPostgresBlock() < lastElasticBlock())) {
      lastBlock = lastPostgresBlock()
      processElastic = false
    } else if (processElastic && (!processPostgres || lastElasticBlock() < lastPostgresBlock())) {
      lastBlock = lastElasticBlock()
      processPostgres = false
    }

    blockToProcess = lastBlock + 1

    if (bestFinalizedBlock.toNumber() < blockToProcess) {
      log.debug('Waiting for the best finalized block...')
      await waitNextBlock()
      bestFinalizedBlock = await getBestFinalizedBlock()
      continue
    }

    const blockNumber = api.createType('BlockNumber', blockToProcess)
    const blockHash = await api.rpc.chain.getBlockHash(blockNumber)

    // TODO Improve performance: query events from multiple blocks at a time:
    const events = await api.query.system.events.at(blockHash)

    log.debug(`Best finalized block: ${bestFinalizedBlock.toString()}`)
    log.debug(`Block number to process: ${blockToProcess} with hash ${blockHash.toHex()}`)

    // Process all events of the current block
    // for (const { event } of events) {
      for (let i = 0; i < events.length; i++) {
      const { event } = events[i]

      if (shouldHandleEvent(event)) {
        log.debug(`Handle a new event: %o`, event.method)
        // 773059
        const eventMeta = {
          eventName: event.method,
          data: event.data,
          blockNumber: blockNumber,
          eventIndex: i
        }

        if (processPostgres) {
          const error = await handleEventForPostgres(eventMeta)
          if (error) {
            processPostgres = false
            state.postgres.lastError = error.stack
            state.postgres.lastBlock = blockToProcess - 1
          }
        }

        if (processElastic) {
          const error = await handleEventForElastic(eventMeta)
          if (error) {
            processElastic = false
            state.elastic.lastError = error.stack
            state.elastic.lastBlock = blockToProcess - 1
          }
        }
      }
    }

    if (processPostgres) {
      state.postgres.lastBlock = blockToProcess
    }

    if (processElastic) {
      state.elastic.lastBlock = blockToProcess
    }

    await writeOffchainState(state)
  }
}

resolveSubsocialApi()
  .then(({ substrate }) => main(substrate))
  .catch((error) => {
    log.error('Unexpected error during processing of Substrate events:', error)
    process.exit(-1)
  })<|MERGE_RESOLUTION|>--- conflicted
+++ resolved
@@ -3,22 +3,14 @@
 import { readOffchainState, writeOffchainState } from './offchain-state';
 import { handleEventForElastic } from './handle-elastic';
 import { handleEventForPostgres } from './handle-postgres';
-<<<<<<< HEAD
 import { SubsocialSubstrateApi } from '@subsocial/api/substrate';
-import { resolveSubsocialApi } from '../connections/subsocial';
-
-require('dotenv').config()
-
-async function main (substrate: SubsocialSubstrateApi) {
-=======
+import { resolveSubsocialApi, substrate } from '../connections/subsocial';
 import BN from 'bn.js';
 
 require('dotenv').config()
 
 let lastBlockNumber: BN | undefined = undefined
 let blockTime = 6
-
-export let substrate: SubsocialSubstrateApi
 
 export const getValidDate = async (eventBlock: BN) => {
   const api = await substrate.api
@@ -29,10 +21,7 @@
   return new Date(result.toNumber())
 }
 
-//const noLastBlockNumber = () => !lastBlockNumber
-
-async function main () {
->>>>>>> b5847ca3
+async function main (substrate: SubsocialSubstrateApi) {
 
   log.info(`Subscribe to Substrate events: ${Array.from(eventsFilterMethods)}`)
 
@@ -166,4 +155,5 @@
   .catch((error) => {
     log.error('Unexpected error during processing of Substrate events:', error)
     process.exit(-1)
-  })+  })
+  