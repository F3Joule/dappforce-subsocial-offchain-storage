-- Create custom types
DO $$
BEGIN
    IF NOT EXISTS (SELECT 1 FROM pg_type WHERE typname = 'periodicity') THEN
        CREATE TYPE df.periodicity AS ENUM (
            'Immediately',
            'Daily',
            'Weekly',
            'Never'
        );
    END IF;
END$$;

CREATE TABLE IF NOT EXISTS df.email_settings
(
    account varchar(48) NOT NULL,
    email text NOT NULL,
    last_block_number bigint NOT NULL DEFAULT 0,
    last_event_index integer NOT NULL DEFAULT 0,
<<<<<<< HEAD
    send_notifs boolean NOT NULL DEFAULT false,
    send_feeds boolean NOT NULL DEFAULT false,
    periodicity df.periodicity NOT NULL DEFAULT 'Never',
    confirmation_code varchar(36) NULL,
=======
    send_notifs boolean NULL DEFAULT false,
    send_feeds boolean NULL DEFAULT false,
    recurrence varchar(48) NULL DEFAULT 'Never',
    confirmation_code varchar(48) NULL,
>>>>>>> c3576450
    expires_on TIMESTAMP NULL,
    confirmed_on TIMESTAMP NULL,
    PRIMARY KEY (account)
);<|MERGE_RESOLUTION|>--- conflicted
+++ resolved
@@ -17,17 +17,10 @@
     email text NOT NULL,
     last_block_number bigint NOT NULL DEFAULT 0,
     last_event_index integer NOT NULL DEFAULT 0,
-<<<<<<< HEAD
     send_notifs boolean NOT NULL DEFAULT false,
     send_feeds boolean NOT NULL DEFAULT false,
     periodicity df.periodicity NOT NULL DEFAULT 'Never',
     confirmation_code varchar(36) NULL,
-=======
-    send_notifs boolean NULL DEFAULT false,
-    send_feeds boolean NULL DEFAULT false,
-    recurrence varchar(48) NULL DEFAULT 'Never',
-    confirmation_code varchar(48) NULL,
->>>>>>> c3576450
     expires_on TIMESTAMP NULL,
     confirmed_on TIMESTAMP NULL,
     PRIMARY KEY (account)
