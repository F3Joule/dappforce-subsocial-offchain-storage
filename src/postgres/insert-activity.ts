import { pg } from '../connections/postgres';
import { encodeStructIds, encodeStructId } from '../substrate/utils';
import { isEmptyArray } from '@subsocial/utils/array'
import { Post, SpaceId } from '@subsocial/types/substrate/interfaces/subsocial';
<<<<<<< HEAD
=======
import { substrate, getValidDate } from '../substrate/subscribe';
>>>>>>> b5847ca3
import { updateCountOfUnreadNotifications, getAggregationCount } from './notifications';
import { log, updateCountLog, emptyParamsLogError, tryPgQeury } from './postges-logger';
import { SubstrateId } from '@subsocial/types/substrate/interfaces/utils'
import { SubstrateEvent } from '../substrate/types';
<<<<<<< HEAD
import { substrate } from '../connections/subsocial';
=======
import { InsertActivityPromise, ActivitiesParamsWithAccount } from './queries/types';
>>>>>>> b5847ca3

export const insertNotificationForOwner = async ({ account, blockNumber, eventIndex }: ActivitiesParamsWithAccount) => {
  const params = [account, blockNumber, eventIndex]
  const query = `
    INSERT INTO df.notifications
<<<<<<< HEAD
      VALUES($1, $2)
=======
      VALUES($1, $2, $3) 
>>>>>>> b5847ca3
    RETURNING *`

  await tryPgQeury(
    async () => {
      await pg.query(query, params)
      await updateCountOfUnreadNotifications(account)
    },
    {
      success: 'InsertNotificationForOwner function worked successfully',
      error: 'InsertNotificationForOwner function failed: '
    }
  )
}

export const insertActivityComments = async (eventAction: SubstrateEvent, ids: SubstrateId[], lastComment: Post) => {
  let comment = lastComment;
  const lastCommentAccount = lastComment.created.account.toString();

  // TODO find all replies and insert into DB with a single query:
  while (comment.extension.asComment.parent_id.isSome) {
    log.debug('parent_id is defined')
    const id = comment.extension.asComment.parent_id.unwrap();
    const param = [...ids, id];
    const parentComment = await substrate.findPost({ id });

    if (parentComment) {
      comment = parentComment;
    }

    const account = comment.created.account.toString();
    const insertResult = await insertActivityForComment(eventAction, param, account);

    if (account === lastCommentAccount) return;
    await insertNotificationForOwner({ ...insertResult, account });
  }
};

export const insertActivityForComment = async (eventAction: SubstrateEvent, ids: SubstrateId[], creator: string): InsertActivityPromise => {

  const paramsIds = encodeStructIds(ids)

  if (isEmptyArray(paramsIds)) {
    emptyParamsLogError('comment')
    return undefined
  }

  if (paramsIds.length !== 3) {
    paramsIds.push(null);
  }

  const [postId] = paramsIds;
  const { eventName, data, blockNumber, eventIndex } = eventAction;
  const accountId = data[0].toString();
  const aggregated = accountId !== creator;
  const query = `
    INSERT INTO df.activities(block_number, event_index, account, event, post_id, comment_id, parent_comment_id, date, agg_count, aggregated)
      VALUES($1, $2, $3, $4, $5, $6, $7, $8, $9, $10)
    RETURNING *`
  const date = await getValidDate(blockNumber)
  const count = await getAggregationCount({ eventName: eventName, account: accountId, post_id: postId });
  const params = [blockNumber, eventIndex, accountId, eventName, ...paramsIds, date, count, aggregated];

  await tryPgQeury(
    async () => {
      await pg.query(query, params)

      const [postId, , parentId] = paramsIds;
      let parentEq = '';
      const paramsIdsUpd = [postId];
      if (!parentId) {
        parentEq += 'AND parent_comment_id IS NULL'
      } else {
        parentEq = 'AND parent_comment_id = $5';
        paramsIdsUpd.push(parentId);
      }
      const queryUpdate = `
        UPDATE df.activities
          SET aggregated = false
          WHERE block_number <> $1
            AND event_index <> $2
            AND event = $3
            AND post_id = $4
            ${parentEq}
            AND aggregated = true
        RETURNING *`;
      log.debug('Params of update query:', [...paramsIdsUpd]);
      log.debug(`parentId query: ${parentEq}, value: ${parentId}`);
      const paramsUpdate = [blockNumber, eventIndex, eventName, ...paramsIdsUpd];
      const resUpdate = await pg.query(queryUpdate, paramsUpdate);
      updateCountLog(resUpdate.rowCount)
    },
    {
      success: 'InsertActivityForComment function worked successfully',
      error: 'InsertActivityForComment function failed: '
    }
  )
  return {blockNumber, eventIndex};
};

export const insertActivityForAccount = async (eventAction: SubstrateEvent, count: number): InsertActivityPromise => {

  const { eventName, data, blockNumber, eventIndex } = eventAction;
  const accountId = data[0].toString();
  const objectId = data[1].toString();

  const query = `
    INSERT INTO df.activities(block_number, event_index, account, event, following_id, date, agg_count)
      VALUES($1, $2, $3, $4, $5, $6, $7)
    RETURNING *`
  const date = await getValidDate(blockNumber)

  const params = [blockNumber, eventIndex, accountId, eventName, objectId, date, count];

  await tryPgQeury(
    async () => {
      await pg.query(query, params)
      const queryUpdate = `
        UPDATE df.activities
          SET aggregated = false
          WHERE block_number <> $1
            AND event_index <> $3
            AND event = $4
            AND aggregated = true
            AND following_id = $2
        RETURNING *`;

      const paramsUpdate = [blockNumber, accountId, eventIndex, eventName];
      const resUpdate = await pg.query(queryUpdate, paramsUpdate);
      updateCountLog(resUpdate.rowCount)
    },
    {
      success: 'InsertActivityForAccount function worked successfully',
      error: 'InsertActivityForAccount function failed: '
    }
  )
  return {blockNumber, eventIndex};
};

export const insertActivityForSpace = async (eventAction: SubstrateEvent, count: number, creator?: string): InsertActivityPromise => {

  const { eventName, data, blockNumber, eventIndex } = eventAction;
  const accountId = data[0].toString();
  const space_id = data[1] as SpaceId
  const spaceId = encodeStructId(space_id);
  const aggregated = accountId !== creator;

  const query = `
    INSERT INTO df.activities(block_number, event_index, account, event, space_id, date, agg_count, aggregated)
      VALUES($1, $2, $3, $4, $5, $6, $7, $8)
    RETURNING *`
  const date = await getValidDate(blockNumber)
  const params = [blockNumber, eventIndex, accountId, eventName, spaceId, date, count, aggregated];
  
  await tryPgQeury(
    async () => {
      await pg.query(query, params)
      const paramsUpdate = [blockNumber, eventIndex, eventName, spaceId];
      const queryUpdate = `
        UPDATE df.activities
          SET aggregated = false
          WHERE block_number <> $1
            AND event_index <> $2
            AND event = $3
            AND aggregated = true
            AND space_id = $4
        RETURNING *`;

      const resUpdate = await pg.query(queryUpdate, paramsUpdate);
      updateCountLog(resUpdate.rowCount)
    },
    {
      success: 'InsertActivityForSpace function worked successfully',
      error: 'InsertActivityForSpace function failed: '
    }
  )
  return {blockNumber, eventIndex};
};

export const insertActivityForPost = async (eventAction: SubstrateEvent, ids: SubstrateId[], count?: number): InsertActivityPromise => {

  const paramsIds = encodeStructIds(ids)

  if (isEmptyArray(paramsIds)) {
    emptyParamsLogError('post')
    return undefined
  }

  const [, postId] = paramsIds;
  const { eventName, data, blockNumber, eventIndex } = eventAction;
  const accountId = data[0].toString();
  const query = `
    INSERT INTO df.activities(block_number, event_index, account, event, space_id, post_id, date, agg_count)
      VALUES($1, $2, $3, $4, $5, $6, $7, $8)
    RETURNING *`
  const date = await getValidDate(blockNumber)
  const newCount = eventName === 'PostShared'
    ? await getAggregationCount({ eventName: eventName, account: accountId, post_id: postId })
    : count;

  const params = [blockNumber, eventIndex, accountId, eventName, ...paramsIds, date, newCount];
  
  await tryPgQeury(
    async () => await pg.query(query, params),
    {
      success: 'InsertActivityForPost function worked successfully',
      error: 'InsertActivityForPost function failed: '
    }
  )
  return {blockNumber, eventIndex};
};

export const insertActivityForPostReaction = async (eventAction: SubstrateEvent, count: number, ids: SubstrateId[], creator: string): InsertActivityPromise => {
  const paramsIds = encodeStructIds(ids)

  if (isEmptyArray(paramsIds)) {
    emptyParamsLogError('post reaction')
    return undefined
  }

  const { eventName, data, blockNumber, eventIndex } = eventAction;
  const accountId = data[0].toString();
  const aggregated = accountId !== creator;

  const query = `
    INSERT INTO df.activities(block_number, event_index, account, event, post_id, date, agg_count, aggregated)
      VALUES($1, $2, $3, $4, $5, $6, $7, $8)
    RETURNING *`
  const date = await getValidDate(blockNumber)
  const params = [blockNumber, eventIndex, accountId, eventName, ...paramsIds, date, count, aggregated];

  await tryPgQeury(
    async () => {
      await pg.query(query, params)
      const postId = paramsIds.pop();
      const queryUpdate = `
        UPDATE df.activities
          SET aggregated = false
          WHERE block_number <> $1
            AND event_index <> $2
            AND event = $3
            AND aggregated = true
            AND post_id = $4
        RETURNING *`;

      const paramsUpdate = [blockNumber, eventIndex, eventName, postId];
      const resUpdate = await pg.query(queryUpdate, paramsUpdate);
      updateCountLog(resUpdate.rowCount)
    },
    {
      success: 'InsertActivityForPostReaction function worked successfully',
      error: 'InsertActivityForPostReaction function failed: '
    }
  )
  return {blockNumber, eventIndex};
};

export const insertActivityForCommentReaction = async (eventAction: SubstrateEvent, count: number, ids: SubstrateId[], creator: string): InsertActivityPromise => {
  const paramsIds = encodeStructIds(ids)

  if (isEmptyArray(paramsIds)) {
    emptyParamsLogError('comment reaction')
    return undefined
  }

  const { eventName, data, blockNumber, eventIndex } = eventAction;
  const accountId = data[0].toString();
  const aggregated = accountId !== creator;
  const query = `
    INSERT INTO df.activities(block_number, event_index, account, event, post_id, comment_id, date, agg_count, aggregated)
      VALUES($1, $2, $3, $4, $5, $6, $7, $8, $9)
    RETURNING *`
  const date = await getValidDate(blockNumber)
  const params = [blockNumber, eventIndex, accountId, eventName, ...paramsIds, date, count, aggregated];
  
  await tryPgQeury(
    async () => {
      await pg.query(query, params)
      const queryUpdate = `
        UPDATE df.activities
          SET aggregated = false
          WHERE block_number <> $1
            AND event_index <> $2
            AND event = $3
            AND: eventIndex aggregated = true
            AND post_id = $4
            AND comment_id = $5
        RETURNING *`;

      const paramsUpdate = [blockNumber, eventIndex, eventName, ...paramsIds];
      const resUpdate = await pg.query(queryUpdate, paramsUpdate);
      updateCountLog(resUpdate.rowCount)
    },
    {
      success: 'InsertActivityForCommentReaction function worked successfully',
      error: 'InsertActivityForCommentReaction function failed: '
    }
  )
  return {blockNumber, eventIndex};
}<|MERGE_RESOLUTION|>--- conflicted
+++ resolved
@@ -2,29 +2,19 @@
 import { encodeStructIds, encodeStructId } from '../substrate/utils';
 import { isEmptyArray } from '@subsocial/utils/array'
 import { Post, SpaceId } from '@subsocial/types/substrate/interfaces/subsocial';
-<<<<<<< HEAD
-=======
-import { substrate, getValidDate } from '../substrate/subscribe';
->>>>>>> b5847ca3
+import { getValidDate } from '../substrate/subscribe';
 import { updateCountOfUnreadNotifications, getAggregationCount } from './notifications';
 import { log, updateCountLog, emptyParamsLogError, tryPgQeury } from './postges-logger';
 import { SubstrateId } from '@subsocial/types/substrate/interfaces/utils'
 import { SubstrateEvent } from '../substrate/types';
-<<<<<<< HEAD
 import { substrate } from '../connections/subsocial';
-=======
 import { InsertActivityPromise, ActivitiesParamsWithAccount } from './queries/types';
->>>>>>> b5847ca3
 
 export const insertNotificationForOwner = async ({ account, blockNumber, eventIndex }: ActivitiesParamsWithAccount) => {
   const params = [account, blockNumber, eventIndex]
   const query = `
     INSERT INTO df.notifications
-<<<<<<< HEAD
-      VALUES($1, $2)
-=======
       VALUES($1, $2, $3) 
->>>>>>> b5847ca3
     RETURNING *`
 
   await tryPgQeury(
