--- conflicted
+++ resolved
@@ -36,9 +36,7 @@
 
 // IPFS API
 
-<<<<<<< HEAD
-const limitLog = (limit: string) => log.debug(`Limit db results to ${limit} items`);
-=======
+
 const limitLog = (limit: number) =>
   log.debug(`Limit db results to ${limit} items`);
 
@@ -48,7 +46,6 @@
   limitLog(limit)
   return limit
 }
->>>>>>> 67ac715c
 
 app.post('/v1/ipfs/add', async (req: express.Request, res: express.Response) => {
   const hash = await ipfs.saveContent(req.body);
@@ -59,11 +56,7 @@
 // User feed and notifications API
 
 app.get('/v1/offchain/feed/:id', async (req: express.Request, res: express.Response) => {
-<<<<<<< HEAD
-  const limit = req.query.limit.toString();
-=======
   const limit = getLimitFromRequest(req);
->>>>>>> 67ac715c
   const account = req.params.id;
   limitLog(limit)
   const offset = req.query.offset;
@@ -93,12 +86,7 @@
 });
 
 app.get('/v1/offchain/notifications/:id', async (req: express.Request, res: express.Response) => {
-<<<<<<< HEAD
-  const limit = req.query.limit > LIMIT ? LIMIT : req.query.limit.toString();
-  limitLog(limit)
-=======
   const limit = getLimitFromRequest(req);
->>>>>>> 67ac715c
   const offset = req.query.offset;
   const account = req.params.id;
   const query = `
@@ -161,4 +149,4 @@
 const port = process.env.OFFCHAIN_SERVER_PORT
 app.listen(port, () => {
   log.info(`HTTP server started on port ${port}`)
-})
+})