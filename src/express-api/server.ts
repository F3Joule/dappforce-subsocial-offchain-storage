import * as express from 'express'
import * as bodyParser from 'body-parser'
import * as cors from 'cors';
<<<<<<< HEAD
import { ipfsCluster, ipfs } from '../connections/connect-ipfs';
import { pg } from '../connections/connect-postgres';
=======
import { ipfsCluster } from '../connections/ipfs';
import { pg } from '../connections/postgres';
>>>>>>> ed53e994
import { logSuccess, logError } from '../postgres/postges-logger';
import { nonEmptyStr } from '@subsocial/utils';
import parseSitePreview from '../parser/parse-preview'
import { informClientAboutUnreadNotifications } from './events';
// import { startNotificationsServer } from './ws'
import * as multer from 'multer';
<<<<<<< HEAD
import * as reqHandlers from './handlers';
import * as timeout from 'connect-timeout';
import { isArray } from 'util';
=======
import * as pgReqHandlers from './handlers/pgHandlers';
import * as esReqHandlers from './handlers/esHandlers'
import { offchainApiLog as log } from '../connections/loggers';
>>>>>>> ed53e994

require('dotenv').config()

const app = express()
const allowedOrigin = process.env.CORS_ALLOWED_ORIGIN || 'http://localhost'

app.use(cors((req, callback) => {
  const origin = req.method === 'GET' ? '*' : allowedOrigin
  callback(null, { origin })
}))

const MB = 1024 ** 2

const maxFileSizeBytes = parseInt(process.env.IPFS_MAX_FILE_SIZE_BYTES) || 2 * MB

const maxFileSizeMB = maxFileSizeBytes / MB

function haltOnTimedout (req: express.Request, _res: express.Response, next) {
  if (!req.timedout) next()
}
const maxTimeout = process.env.TIMEOUT || 2

app.use(timeout(`${maxTimeout}s`))

// for parsing application/json
app.use(bodyParser.json({ limit: maxFileSizeBytes }))
app.use(haltOnTimedout)
// for parsing application/xwww-form-urlencoded
app.use(bodyParser.urlencoded({ extended: true, limit: maxFileSizeBytes }))
app.use(haltOnTimedout)
// for parsing multipart/form-data
const upload = multer({ limits: { fieldSize: maxFileSizeBytes }})
app.use(express.static('public'))

// IPFS API

app.post('/v1/ipfs/add', async (req: express.Request, res: express.Response) => {
  const content = JSON.stringify(req.body)
  if (content.length > maxFileSizeBytes) {
    res.statusCode = 400
    res.json({ status: 'error', message: `Content should be less than ${maxFileSizeMB} MB` })
  } else {
    const cid = await ipfsCluster.addContent(content)
    log.info('Content added to IPFS with CID:', cid)
    res.json(cid)
  }
})

const getContentResponse = async (res: express.Response, cids: string[]) => {
  try {
    if (isArray(cids)) {
      const contents = await ipfs.getContentArrayFromIpfs(cids)
      log.info(`${contents.length} content items load from IPFS:`)
      res.json(contents)
    } else {
      throw `Invalid format of cids: ${cids}`
    }
  } catch (err) {
    res.status(400).json(err)
  }
}

app.get('/v1/ipfs/get', async (req: express.Request, res: express.Response) => getContentResponse(res,req.query.cids as string[]))
app.post('/v1/ipfs/get', async (req: express.Request, res: express.Response) => getContentResponse(res,req.body.cids))

// Uncomment the next line to add support for multi-file upload:
// app.use(upload.array())

app.post('/v1/ipfs/addFile', upload.single('file'), async (req: express.Request, res: express.Response) => {
  if (req.file.size > maxFileSizeBytes) {
    res.statusCode = 400
    res.json({ status: 'error', message: `Uploaded file should be less than ${maxFileSizeMB} MB` })
  } else {
    const cid = await ipfsCluster.addFile(req.file);
    log.info('File added to IPFS with CID:', cid);
    res.json(cid);
  }
})

app.delete('/v1/ipfs/pins/:cid', async (req: express.Request, res: express.Response) => {
  const { cid } = req.params
  if (nonEmptyStr(cid)) {
    await ipfsCluster.unpinContent(cid)
    log.info('Content unpinned from IPFS by CID:', cid)
  } else {
    const msg = 'Cannot unpin content: No CID provided'
    log.warn(msg)
    res.status(400).json(msg)
  }
})

// API endpoints for querying search results from Elasticsearch engine

// TODO: get suggestions for search
app.get('/v1/offchain/search', esReqHandlers.searchHandler)

// API endpoints for personal user feed, notifications and all types of activities.

app.get('/v1/offchain/feed/:id', pgReqHandlers.feedHandler)
app.get('/v1/offchain/feed/:id/count', pgReqHandlers.feedCountHandler)

app.get('/v1/offchain/notifications/:id', pgReqHandlers.notificationsHandler)
app.get('/v1/offchain/notifications/:id/count', pgReqHandlers.notificationsCountHandler)

app.get('/v1/offchain/activities/:id', pgReqHandlers.activitiesHandler)
app.get('/v1/offchain/activities/:id/count', pgReqHandlers.activitiesCountHandler)

app.get('/v1/offchain/activities/:id/comments', pgReqHandlers.commentActivitiesHandler)
app.get('/v1/offchain/activities/:id/comments/count', pgReqHandlers.commentActivitiesCountHandler)

app.get('/v1/offchain/activities/:id/posts', pgReqHandlers.postActivitiesHandler)
app.get('/v1/offchain/activities/:id/posts/count', pgReqHandlers.postActivitiesCountHandler)

app.get('/v1/offchain/activities/:id/follows', pgReqHandlers.followActivitiesHandler)
app.get('/v1/offchain/activities/:id/follows/count', pgReqHandlers.followActivitiesCountHandler)

app.get('/v1/offchain/activities/:id/reactions', pgReqHandlers.reactionActivitiesHandler)
app.get('/v1/offchain/activities/:id/reactions/count', pgReqHandlers.reactionActivitiesCountHandler)

app.get('/v1/offchain/activities/:id/spaces', pgReqHandlers.spaceActivitiesHandler)
app.get('/v1/offchain/activities/:id/spaces/count', pgReqHandlers.spaceActivitiesCountHandler)

app.get('/v1/offchain/activities/:id/counts', pgReqHandlers.activityCountsHandler)

app.post('/v1/offchain/notifications/:id/readAll', async (req: express.Request, res: express.Response) => {
  const account = req.params.id;
  log.info(`Mark all notifications as read by account: ${account}`)

  const query = `
    UPDATE df.notifications_counter
    SET
      unread_count = 0,
      last_read_activity_id = (
        SELECT MAX(activity_id) FROM df.notifications
        WHERE account = $1
      )
    WHERE account = $1`

  try {
    const data = await pg.query(query, [ account ])
    informClientAboutUnreadNotifications(account, 0);
    logSuccess('mark all notifications as read', `by account: ${account}`)
    res.json(data.rows);
  } catch (err) {
    logError('mark all notifications as read', `by account: ${account}`, err.stack);
  }
})

// TODO Rename to '/v1/parseSite'
app.post('/offchain/parser/', async (req: express.Request, res: express.Response) => {
  const data = await parseSitePreview(req.body.url)
  res.send(data);
})

// startNotificationsServer()

const port = process.env.OFFCHAIN_SERVER_PORT
app.listen(port, () => {
  log.info(`HTTP server started on port ${port}`)
})<|MERGE_RESOLUTION|>--- conflicted
+++ resolved
@@ -1,28 +1,19 @@
 import * as express from 'express'
 import * as bodyParser from 'body-parser'
 import * as cors from 'cors';
-<<<<<<< HEAD
-import { ipfsCluster, ipfs } from '../connections/connect-ipfs';
+import { ipfsCluster } from '../connections/ipfs';
 import { pg } from '../connections/connect-postgres';
-=======
-import { ipfsCluster } from '../connections/ipfs';
-import { pg } from '../connections/postgres';
->>>>>>> ed53e994
 import { logSuccess, logError } from '../postgres/postges-logger';
 import { nonEmptyStr } from '@subsocial/utils';
 import parseSitePreview from '../parser/parse-preview'
 import { informClientAboutUnreadNotifications } from './events';
 // import { startNotificationsServer } from './ws'
 import * as multer from 'multer';
-<<<<<<< HEAD
-import * as reqHandlers from './handlers';
-import * as timeout from 'connect-timeout';
-import { isArray } from 'util';
-=======
 import * as pgReqHandlers from './handlers/pgHandlers';
 import * as esReqHandlers from './handlers/esHandlers'
 import { offchainApiLog as log } from '../connections/loggers';
->>>>>>> ed53e994
+import { isArray } from 'util';
+import * as timeout from 'connect-timeout';
 
 require('dotenv').config()
 
