--- conflicted
+++ resolved
@@ -1,35 +1,10 @@
 import { resolveSubsocialApi } from '../../connections/subsocial';
 import messages from './emailMessages';
-import { getAccountContent, createHrefForPost, createHrefForAccount, createHrefForSpace, formatDate } from './utils';
+import { getAccountContent, createHrefForPost, createHrefForAccount, createHrefForSpace, getFormatDate } from './utils';
 import { EventsName } from '@subsocial/types';
 import { Activity } from '../telegramWS';
 import { PostId, SpaceId } from '@subsocial/types/substrate/interfaces';
-<<<<<<< HEAD
 import { NotificationTemplateProp } from './types';
-import dayjs from 'dayjs'
-=======
-import { sendEmail } from './emailSender';
-import { v4 } from 'uuid'
-import { appsUrl } from '../../env';
-import { setConfirmationCode } from '../../postgres/updates/setConfirmationCode';
-import { SessionCall, ConfirmLetter } from '../../postgres/types/sessionKey';
-import { ipfsReadOnlyNodeUrl } from '../../connections';
-
-export type NotificationTemplateProp = {
-	date: string,
-	performerAccountUrl: string,
-	performerAccountName: string,
-	avatar: string,
-	message: string,
-	relatedEntityUrl: string,
-	relatedEntityName: string,
-}
-
-export type ConfirmationLink = {
-	link: string,
-	image: string
-}
->>>>>>> c3576450
 
 export const createNotifsEmailMessage = async (activity: Activity): Promise<NotificationTemplateProp> => {
 	const { account, event, space_id, post_id, date, following_id, comment_id } = activity
@@ -52,14 +27,8 @@
 	}
 }
 
-const getFormatDate = (date: string) => dayjs(date).format('lll')
-
 const getAccountPreview = async (account: string, following_id: string, message: string, date: string): Promise<NotificationTemplateProp> => {
-<<<<<<< HEAD
-	const formatDate = getFormatDate(date)
-=======
-	const actionDate = formatDate(date)
->>>>>>> c3576450
+	const actionDate = getFormatDate(date)
 
 	const { name: followingName, avatar } = await getAccountContent(following_id)
 	const followingUrl = createHrefForAccount(following_id)
@@ -80,11 +49,9 @@
 
 const getSpacePreview = async (account: string, spaceId: string, message: string, date: string): Promise<NotificationTemplateProp | undefined> => {
 	const subsocial = await resolveSubsocialApi()
-<<<<<<< HEAD
-	const formatDate = getFormatDate(date)
-=======
-	const actionDate = formatDate(date)
->>>>>>> c3576450
+
+	const actionDate = getFormatDate(date)
+
 	const space = await subsocial.findSpace({ id: spaceId as unknown as SpaceId })
 	const content = space.content.name
 
@@ -107,11 +74,7 @@
 
 const getCommentPreview = async (account: string, commentId: string, message: string, date: string): Promise<NotificationTemplateProp | undefined> => {
 	const subsocial = await resolveSubsocialApi()
-<<<<<<< HEAD
-	const formatDate = getFormatDate(date)
-=======
-	const actionDate = formatDate(date)
->>>>>>> c3576450
+	const actionDate = getFormatDate(date)
 
 	const postDetails = await subsocial.findPostWithSomeDetails({ id: commentId as unknown as PostId, withSpace: true })
 	const postId = postDetails.post.struct.id
@@ -137,13 +100,9 @@
 
 const getPostPreview = async (account: string, postId: string, message: string, date: string): Promise<NotificationTemplateProp | undefined> => {
 	const subsocial = await resolveSubsocialApi()
-<<<<<<< HEAD
-	const formatDate = getFormatDate(date)
-	
-=======
-	const actionDate = formatDate(date)
 
->>>>>>> c3576450
+	const actionDate = getFormatDate(date)
+
 	const post = await subsocial.findPost({ id: postId as unknown as PostId })
 	const spaceId = post.struct.space_id
 	const content = post.content.body
@@ -162,28 +121,24 @@
 		relatedEntityUrl: postUrl,
 		relatedEntityName: content
 	}
-
-<<<<<<< HEAD
-=======
 }
 
-export const sendConfirmationLetter = async (sessionCall: SessionCall<ConfirmLetter>) => {
-	const email = sessionCall.message.args.email
-	const confirmationCode = v4()
+// export const sendConfirmationLetter = async (sessionCall: SessionCall<ConfirmLetter>) => {
+// 	const email = sessionCall.message.args.email
+// 	const confirmationCode = v4()
 
-	// TODO: replace hard-code
-	let imageLink = `${ipfsReadOnlyNodeUrl}/QmYnF6YpRvvXETzCmVVc3PBziig7sgra6QmtqKEoCngm2C`
-	const link: ConfirmationLink = {
-		link: `${appsUrl}/settings/email/confirm-email?confirmationCode=${confirmationCode}`,
-		image: imageLink
-	}
+// 	// TODO: replace hard-code
+// 	let imageLink = `${ipfsReadOnlyNodeUrl}/QmYnF6YpRvvXETzCmVVc3PBziig7sgra6QmtqKEoCngm2C`
+// 	const link: ConfirmationLink = {
+// 		link: `${appsUrl}/settings/email/confirm-email?confirmationCode=${confirmationCode}`,
+// 		image: imageLink
+// 	}
 
-	try {
-		await sendEmail(email, link, "confirmation")
-		await setConfirmationCode(sessionCall, confirmationCode)
-	} catch (err) {
-		// TODO: replace with logger created by newLogger
-		console.log("Error", err)
-	}
->>>>>>> c3576450
-}+// 	try {
+// 		await sendEmail(email, link, "confirmation")
+// 		await setConfirmationCode(sessionCall, confirmationCode)
+// 	} catch (err) {
+// 		// TODO: replace with logger created by newLogger
+// 		console.log("Error", err)
+// 	}
+// }
