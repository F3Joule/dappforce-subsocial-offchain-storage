--- conflicted
+++ resolved
@@ -2,19 +2,12 @@
 import { GenericAccountId } from '@polkadot/types';
 import { PostId, Post, Space } from '@subsocial/types/substrate/interfaces';
 import { SpaceContent, CommonContent, PostContent, ProfileContent } from '@subsocial/types/offchain'
-<<<<<<< HEAD
-import { encodeStructId } from '../substrate/utils';
 import { elasticIndexer } from '../connections/elastic'
-=======
 import { encodeStructHexId } from '../substrate/utils';
-import { substrate } from '../substrate/subscribe';
-import { ipfs } from '../connections/connect-ipfs';
-import elastic from '../connections/connect-elasticsearch'
->>>>>>> b5847ca3
 import { ES_INDEX_SPACES, ES_INDEX_POSTS, ES_INDEX_PROFILES } from './config';
 import { SubstrateId } from '@subsocial/types';
 import { SpaceId } from '@subsocial/types/substrate/interfaces/subsocial';
-import { ipfs, substrate } from '../connections/subsocial';
+import { ipfs, substrate } from '../connections';
 
 export async function indexContentFromIpfs (
   index: string,
@@ -70,11 +63,7 @@
         const spaceIdOpt = rootPost.space_id;
         spaceId = spaceIdOpt.unwrapOr(undefined)
       } else {
-<<<<<<< HEAD
         spaceId = space_id.unwrapOr(undefined)
-=======
-        spaceId = space_id.unwrapOr(undefined) as SpaceId
->>>>>>> b5847ca3
       }
 
       indexData = {
