import BN from "bn.js"

export const TEST_MODE = process.env.TEST_MODE?.toLocaleLowerCase() === 'true'

export const offchainTWSPort = process.env.OFFCHAIN_TELEGRAM_WS_PORT

export const appsUrl = process.env.APP_BASE_URL

export const ipfsReadOnlyNodeUrl = process.env.IPFS_READ_ONLY_NODE_URL || 'http://localhost:8080'
export const ipfsNodeUrl = process.env.IPFS_NODE_URL || 'http://localhost:5001'
export const ipfsClusterUrl = process.env.IPFS_CLUSTER_URL || 'http://localhost:9094'
export const port = process.env.OFFCHAIN_SERVER_PORT || 3001

export const emailHost = process.env.EMAIL_HOST
export const emailPort = parseInt(process.env.EMAIL_PORT)
export const emailUser = process.env.EMAIL_USER
export const emailPassword = process.env.EMAIL_PASSWORD
export const emailFrom = process.env.EMAIL_FROM

export const recatchaKey = process.env.RECAPTCHA_KEY

export const subsocialLogo = `https://app.subsocial.network/ipfs/ipfs/Qmasp4JHhQWPkEpXLHFhMAQieAH1wtfVRNHWZ5snhfFeBe`

export const faucetMnemonic = process.env.FAUCET_MNEMONIC
<<<<<<< HEAD
export const faucetDripAmount = new BN(parseFloat(process.env.FAUCET_DRIP_AMOUNT || '0') * 10 ** 12)
=======

// TODO replace '12' with a const from blockchain
export const faucetAmount = new BN(parseFloat(process.env.FAUCET_DRIP_AMOUNT || '0') * 10 ** 12)
>>>>>>> 876893f4
<|MERGE_RESOLUTION|>--- conflicted
+++ resolved
@@ -22,10 +22,6 @@
 export const subsocialLogo = `https://app.subsocial.network/ipfs/ipfs/Qmasp4JHhQWPkEpXLHFhMAQieAH1wtfVRNHWZ5snhfFeBe`
 
 export const faucetMnemonic = process.env.FAUCET_MNEMONIC
-<<<<<<< HEAD
-export const faucetDripAmount = new BN(parseFloat(process.env.FAUCET_DRIP_AMOUNT || '0') * 10 ** 12)
-=======
 
 // TODO replace '12' with a const from blockchain
-export const faucetAmount = new BN(parseFloat(process.env.FAUCET_DRIP_AMOUNT || '0') * 10 ** 12)
->>>>>>> 876893f4
+export const faucetAmount = new BN(parseFloat(process.env.FAUCET_DRIP_AMOUNT || '0') * 10 ** 12)